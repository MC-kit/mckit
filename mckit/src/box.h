--- conflicted
+++ resolved
@@ -27,17 +27,11 @@
     double ub[NDIM];        // upper bounds
     double corners[NCOR][NDIM];  // corners
     double volume;
-<<<<<<< HEAD
     gsl_rng * rng;
 };
 
+
 int box_init( 
-=======
-    void * rng;             // random generator
-};
-
-int box_create(             // creates or initializes new box
->>>>>>> 6f8f94a6
     Box * box,
     const double * center, 
     const double * ex, 
