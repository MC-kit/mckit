--- conflicted
+++ resolved
@@ -4,7 +4,7 @@
 
 import numpy as np
 
-from . import constants 
+from . import constants
 from .geometry import Plane      as _Plane,    \
                       Sphere     as _Sphere,   \
                       Cone       as _Cone,     \
@@ -335,7 +335,14 @@
                                                  resolution=constants.FLOAT_TOLERANCE)
         _Sphere.__init__(self, center, radius)
 
-<<<<<<< HEAD
+    def __getstate__(self):
+        return self._center, self._radius, Surface.__getstate__(self)
+
+    def __setstate__(self, state):
+        c, r, options = state
+        _Sphere.__init__(self, c, r)
+        Surface.__setstate__(self, options)
+
     def copy(self):
         instance = Sphere.__new__(Sphere, self._center, self._radius)
         instance._center_digits = self._center_digits
@@ -351,18 +358,6 @@
         return result
 
     def __eq__(self, other):
-=======
-    def __getstate__(self):
-        return self._center, self._radius, Surface.__getstate__(self)
-
-    def __setstate__(self, state):
-        c, r, options = state
-        _Sphere.__init__(self, c, r)
-        Surface.__setstate__(self, options)
-
-    def equals(self, other, box=GLOBAL_BOX, tol=1.e-10):
-        raise NotImplementedError
->>>>>>> 5d93d058
         if not isinstance(other, Sphere):
             return False
         else:
@@ -447,7 +442,14 @@
         Surface.__init__(self, **options)
         _Cylinder.__init__(self, pt, axis, radius)
 
-<<<<<<< HEAD
+    def __getstate__(self):
+        return self._pt, self._axis, self._radius, Surface.__getstate__(self)
+
+    def __setstate__(self, state):
+        pt, axis, radius, options = state
+        _Cylinder.__init__(self, pt, axis, radius)
+        Surface.__setstate__(self, options)
+
     def copy(self):
         instance = Cylinder.__new__(Cylinder, self._pt, self._axis, self._radius)
         instance._axis_digits = self._axis_digits
@@ -485,19 +487,6 @@
 
     def _get_radius(self):
         return round_scalar(self._radius, self._radius_digits)
-=======
-    def __getstate__(self):
-        return self._pt, self._axis, self._radius, Surface.__getstate__(self)
-
-    def __setstate__(self, state):
-        pt, axis, radius, options = state
-        _Cylinder.__init__(self, pt, axis, radius)
-        Surface.__setstate__(self, options)
-
-    def equals(self, other, box=GLOBAL_BOX, tol=1.e-10):
-        # TODO: add comparison
-        return 0
->>>>>>> 5d93d058
 
     def transform(self, tr):
         return Cylinder(self._pt, self._axis, self._radius, transform=tr,
@@ -607,7 +596,14 @@
         _Cone.__init__(instance, self._apex, self._axis, ta, self._sheet)
         return instance
 
-<<<<<<< HEAD
+    def __getstate__(self):
+        return self._apex, self._axis, self._t2, self._sheet, Surface.__getstate__(self)
+
+    def __setstate__(self, state):
+        apex, axis, ta, sheet, options = state
+        _Cone.__init__(self, apex, axis, np.sqrt(ta), sheet)
+        Surface.__setstate__(self, options)
+
     def __hash__(self):
         result = hash(self._get_t2()) ^ hash(self._sheet)
         for c in self._get_apex():
@@ -615,19 +611,6 @@
         for a in self._get_axis():
             result ^= hash(a)
         return result
-=======
-    def __getstate__(self):
-        return self._apex, self._axis, self._t2, self._sheet, Surface.__getstate__(self)
-
-    def __setstate__(self, state):
-        apex, axis, ta, sheet, options = state
-        _Cone.__init__(self, apex, axis, np.sqrt(ta), sheet)
-        Surface.__setstate__(self, options)
-
-    def equals(self, other, box=GLOBAL_BOX, tol=1.e-10):
-        # TODO: add comparison
-        return 0
->>>>>>> 5d93d058
 
     def __eq__(self, other):
         if not isinstance(other, Cone):
@@ -753,7 +736,14 @@
         Surface.__init__(self, **options)
         _GQuadratic.__init__(self, m, v, k, factor)
 
-<<<<<<< HEAD
+    def __getstate__(self):
+        return self._m, self._v, self._k, self._factor, Surface.__getstate__(self)
+
+    def __setstate__(self, state):
+        m, v, k, factor, options = state
+        _GQuadratic.__init__(self, m, v, k, factor)
+        Surface.__setstate__(self, options)
+
     def copy(self):
         instance = GQuadratic.__new__(GQuadratic, self._m, self._v, self._k, self._factor)
         instance._m_digits = self._m_digits
@@ -791,19 +781,6 @@
 
     def _get_k(self):
         return round_scalar(self._k, self._k_digits)
-=======
-    def __getstate__(self):
-        return self._m, self._v, self._k, Surface.__getstate__(self)
-
-    def __setstate__(self, state):
-        m, v, k, options = state
-        _GQuadratic.__init__(self, m, v, k)
-        Surface.__setstate__(self, options)
-
-    def equals(self, other, box=GLOBAL_BOX, tol=1.e-10):
-        # TODO: add comparison
-        return 0
->>>>>>> 5d93d058
 
     def transform(self, tr):
         return GQuadratic(self._m, self._v, self._k, transform=tr,
@@ -867,7 +844,14 @@
         Surface.__init__(self, **options)
         _Torus.__init__(self, center, axis, R, a, b)
 
-<<<<<<< HEAD
+    def __getstate__(self):
+        return self._center, self._axis, self._R, self._a, self._b, Surface.__getstate__(self)
+
+    def __setstate__(self, state):
+        center, axis, R, a, b, options = state
+        _Torus.__init__(self, center, axis, R, a, b)
+        Surface.__setstate__(self, options)
+
     def copy(self):
         instance = Torus.__new__(Torus, self._center, self._axis, self._R, self._a, self._b)
         instance._axis_digits = self._axis_digits
@@ -913,19 +897,6 @@
 
     def _get_b(self):
         return round_scalar(self._b, self._b_digits)
-=======
-    def __getstate__(self):
-        return self._center, self._axis, self._R, self._a, self._b, Surface.__getstate__(self)
-
-    def __setstate__(self, state):
-        center, axis, R, a, b, options = state
-        _Torus.__init__(self, center, axis, R, a, b)
-        Surface.__setstate__(self, options)
-
-    def equals(self, other, box=GLOBAL_BOX, tol=1.e-10):
-        # TODO: add comparison
-        return 0
->>>>>>> 5d93d058
 
     def transform(self, tr):
         return Torus(self._center, self._axis, self._R, self._a, self._b,
