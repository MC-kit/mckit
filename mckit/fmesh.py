# -*- coding: utf-8 -*-

import numpy as np

# noinspection PyUnresolvedReferences,PyPackageRequirements
from .geometry import EX, EY, EZ, Box
from .transformation import Transformation
from .utils import mids


class AbstractMesh:
    pass


class RectMesh:
    """Represents rectangular mesh.

    Parameters
    ----------
    xbins, ybins, zbins : array_like[float]
        Bins of mesh in every direction. The last bin value gives dimension of
        mesh in this direction.
    transform : Trnasformation
        Transformation for the mesh. Default: None.

    Methods
    -------
    shape() - gets the shape of mesh.
    get_voxel(i, j, k) - gets the voxel of RectMesh with indices i, j, k.
    """

    def __init__(self, xbins, ybins, zbins, transform: Transformation = None):
        self._xbins = np.array(xbins)
        self._ybins = np.array(ybins)
        self._zbins = np.array(zbins)
        self._ex = EX
        self._ey = EY
        self._ez = EZ
        self._origin = np.array([self._xbins[0], self._ybins[0], self._zbins[0]])
        self._tr = None  # TODO dvp: and what this _tr is for?
        if transform is not None:
            self.transform(
                transform
<<<<<<< HEAD
            )  # TODO dvp: it's  wrong to apply transformation immediately
=======
            )  # TODO dvp: it's  wrong to apply transormaiton immideately
>>>>>>> 21c8e500

    def __eq__(self, other):
        return self is other

    def bounding_box(self):
        """Gets the bounding box of the cell.

        Returns
        -------
        bbox : Box
            Bounding box.
        """
        origin = [
            0.5 * (self._xbins[0] + self._xbins[-1]),
            0.5 * (self._ybins[0] + self._ybins[-1]),
            0.5 * (self._zbins[0] + self._zbins[-1]),
        ]
        if self._tr:
            origin = self._tr.apply2point(origin)
        dimx = self._xbins[-1] - self._xbins[0]
        dimy = self._ybins[-1] - self._ybins[0]
        dimz = self._zbins[-1] - self._zbins[0]
        return Box(origin, dimx, dimy, dimz, ex=self._ex, ey=self._ey, ez=self._ez)

    @property
    def shape(self):
        """Gets the shape of the mesh."""
        return self._xbins.size - 1, self._ybins.size - 1, self._zbins.size - 1

    def transform(self, tr: Transformation):
        """Transforms this mesh."""
        self._origin = tr.apply2point(self._origin)
        self._ex = tr.apply2vector(self._ex)
        self._ey = tr.apply2vector(self._ey)
        self._ez = tr.apply2vector(self._ez)
        if self._tr is not None:
            self._tr = tr.apply2transform(self._tr)
        else:
            self._tr = tr  # TODO dvp: this inconsistent with __init__, see TODO there

    def get_voxel(self, i, j, k):
        """Gets voxel.

        Parameters
        ----------
        i, j, k : int
            Indices of the voxel.

        Returns
        -------
        voxel : Box
            The box that describes the voxel.
        """
        cx = 0.5 * (self._xbins[i] + self._xbins[i + 1])
        cy = 0.5 * (self._ybins[j] + self._ybins[j + 1])
        cz = 0.5 * (self._zbins[k] + self._zbins[k + 1])
        center = np.array([cx, cy, cz])
        if self._tr:
            center = self._tr.apply2point(center)
        xdim = self._xbins[i + 1] - self._xbins[i]
        ydim = self._ybins[j + 1] - self._ybins[j]
        zdim = self._zbins[k + 1] - self._zbins[k]
        return Box(center, xdim, ydim, zdim, ex=self._ex, ey=self._ey, ez=self._ez)

    def voxel_index(self, point, local=False):
        """Gets index of voxel that contains specified point.

        Parameters
        ----------
        point : array_like[float]
            Coordinates of the point to be checked.
        local : bool
            If point is specified in local coordinate system.

        Returns
        -------
        i, j, k : int
            Indices along each dimension of voxel, where the point is located.
        """
        if self._tr and not local:
            point = self._tr.reverse().apply2point(point)
        else:
            point = np.array(point)
        x_proj = np.dot(point, EX)
        y_proj = np.dot(point, EY)
        z_proj = np.dot(point, EZ)
        i = np.searchsorted(self._xbins, x_proj) - 1
        j = np.searchsorted(self._ybins, y_proj) - 1
        k = np.searchsorted(self._zbins, z_proj) - 1
        if len(point.shape) == 1:
            return self.check_indices(i, j, k)
        else:
            print("i=", i, "j=", j, "k=", k)
            indices = []
            for x, y, z in zip(i, j, k):
                indices.append(self.check_indices(x, y, z))
            return indices

    def check_indices(self, i, j, k):
        """Check if the voxel with such indices really exists.

        Parameters
        ----------
        i, j, k : int
            Indices along x, y and z dimensions.

        Returns
        -------
        index_tuple : tuple(int)
            A tuple of indices if such voxel exists. None otherwise.
        """
        i = self._check_x(i)
        j = self._check_y(j)
        k = self._check_z(k)
        if i is None or j is None or k is None:
            return None
        else:
            return i, j, k

    def _check_x(self, i):
        if i < 0 or i >= self._xbins.size - 1:
            return None
        return i

    def _check_y(self, j):
        if j < 0 or j >= self._ybins.size - 1:
            return None
        return j

    def _check_z(self, k):
        if k < 0 or k >= self._zbins.size - 1:
            return None
        return k

    def slice_axis_index(self, X=None, Y=None, Z=None):
        """Gets index and axis of slice.

        Parameters
        ----------
        X, Y, Z : float
            Point of slice in local coordinate system.

        Returns
        -------
        axis : int
            Number of axis.
        index : int
            Index along axis.
        x, y : ndarray[float]
            Centers of bins along free axes.
        """
        none = 0
        for i, a in enumerate([X, Y, Z]):
            if a is not None:
                none += 1
                axis = i
        if none != 1:
            raise ValueError("Wrong number of fixed spatial variables.")

        if X is not None:
            index = self._check_x(np.searchsorted(self._xbins, X) - 1)
        elif Y is not None:
            index = self._check_y(np.searchsorted(self._ybins, Y) - 1)
        elif Z is not None:
            index = self._check_z(np.searchsorted(self._zbins, Z) - 1)
        else:
            index = None

        if index is None:
            raise ValueError("Specified point lies outside of the mesh.")

        if axis > 0:
            x = mids(self._xbins)
        else:
            x = mids(self._ybins)
        if axis < 2:
            y = mids(self._zbins)
        else:
            y = mids(self._ybins)

        return axis, index, x, y


class CylMesh:
    """Represents cylindrical mesh.

    Parameters
    ----------
    origin : array_like[float]
        Bottom center of the cylinder, that bounds the mesh.
    axis : array_like[float]
        Cylinder's axis.
    vec : array_like[float]
        Vector defining along with axis the plane for theta=0.
    rbins, zbins, tbins: array_like[float]
        Bins of mesh in radial, extend and angle directions respectively.
        Angles are specified in revolutions.
    """

    def __init__(self, origin, axis, vec, rbins, zbins, tbins):
        self._origin = np.array(origin)
        self._axis = np.array(axis)
        self._vec = np.array(vec)
        self._rbins = np.array(rbins)
        self._zbins = np.array(zbins)
        self._tbins = np.array(tbins)
        self._voxels = {}
        # raise NotImplementedError

    @property
    def shape(self):
        """Gets the shape of the mesh."""
        return self._rbins.size - 1, self._zbins.size - 1, self._tbins.size - 1

    def transform(self, tr: Transformation):
        """Transforms this mesh."""
        raise NotImplementedError

    def calculate_volumes(
        self, cells, with_mat_only=True, verbose=False, min_volume=1.0e-3
    ):
        """Calculates volumes of cells.

        Parameters
        ----------
        cells : list[Body]
            List of cells.
        verbose : bool
            Verbose output during calculations.
        min_volume : float
            Minimum volume for cell volume calculations

        Returns
        -------
        volumes : dict
            Volumes of cells for every voxel. It is dictionary cell -> vol_matrix.
            vol_matrix is SparseData instance - volume of cell for each voxel.
        """
        raise NotImplementedError

    def get_voxel(self, i, j, k):
        """Gets voxel.

        Parameters
        ----------
        i, j, k : int
            Indices of the voxel.

        Returns
        -------
        voxel : Box
            The box that describes the voxel.
        """
        raise NotImplementedError

    def voxel_index(self, point, local=False):
        """Gets index of voxel that contains specified point.

        Parameters
        ----------
        point : array_like[float]
            Coordinates of the point to be checked.
        local : bool
            If point is specified in local coordinate system.

        Returns
        -------
        i, j, k : int
            Indices along each dimension of voxel, where the point is located.
        """
        raise NotImplementedError

    def check_indices(self, i, j, k):
        """Check if the voxel with such indices really exists.

        Parameters
        ----------
        i, j, k : int
            Indices along x, y and z dimensions.

        Returns
        -------
        index_tuple : tuple(int)
            A tuple of indices if such voxel exists. None otherwise.
        """
        i = self._check_r(i)
        j = self._check_z(j)
        k = self._check_t(k)
        if i is None or j is None or k is None:
            return None
        else:
            return i, j, k

    def _check_r(self, i):
        if i < 0 or i >= self._rbins.size - 1:
            return None
        return i

    def _check_z(self, j):
        if j < 0 or j >= self._zbins.size - 1:
            return None
        return j

    def _check_t(self, k):
        if k < 0 or k >= self._tbins.size - 1:
            return None
        return k

    def slice_axis_index(self, R=None, Z=None, T=None):
        """Gets index and axis of slice.

        Parameters
        ----------
        R, Z, T : float
            Point of slice in local coordinate system.

        Returns
        -------
        axis : int
            Number of axis.
        index : int
            Index along axis.
        x, y : ndarray[float]
            Centers of bins along free axes.
        """
        raise NotImplementedError


class FMesh:
    """Fmesh tally object.

    Parameters
    ----------
    name : int
        Tally name.
    particle : str
        Particle type (neutron, photon, electron).
    ebins : array_like[float]
        Bin boundaries for energies.
    xbins, ybins, zbins : array_like[float]
        Bin boundaries in X, Y and Z directions respectively for rectangular mesh.
    rbins, zbins, tbins : array_like[float]
        Bin boundaries in R, Z and Theta directions for cylindrical mesh.
    origin : array_like[float]
        Bottom center of the cylinder (For cylindrical mesh only).
    axis : array_like[float]
        Axis of the cylinder (for cylindrical mesh only).
    vec : array_like[float]
        Vector defining along with axis the plane for theta=0.
    data : arraylike[float]
        Fmesh data - quantity estimation averaged over voxel volume. It has
        shape (Ne-1)x(Nx-1)x(Ny-1)x(Nz-1), where Ne, Nx, Ny and Nx - the number
        of corresponding bin boundaries.
    error : arraylike[float]
        Fmesh relative error. Shape - see data.
    transform : Transformation
        Transformation to be applied to the spatial mesh.
    histories : int
        The number of histories run to obtain meshtal data.
    modifier : None
        Data transformation.

    Methods
    -------
    get_slice()
        Gets specific slice of data.
    get_spectrum(point)
        Gets energy spectrum at the specified point.
    get_spectrum_by_index(index)
        Gets energy spectrum at the specified mesh index.
    mean_flux()
        Gets average flux for every energy bin.
    """

    def __init__(
        self,
        name,
        particle,
        data,
        error,
        ebins=None,
        xbins=None,
        ybins=None,
        zbins=None,
        rbins=None,
        tbins=None,
        dtbins=None,
        transform: Transformation = None,
        modifier=None,
        origin=None,
        axis=None,
        vec=None,
        histories=None,
    ):
        self._data = np.array(data)
        self._error = np.array(error)
        self._name = name
        self._histories = histories
        self._particle = particle
        if ebins is not None:
            self._ebins = np.array(ebins)
        else:
            self._ebins = np.array([0, 1.0e36])
        if dtbins is not None:
            self._dtbins = np.array(dtbins)
        self._modifier = modifier
        if rbins is None and tbins is None:
            self._mesh = RectMesh(xbins, ybins, zbins, transform=transform)
        elif xbins is None and ybins is None:
            self._mesh = CylMesh(origin, axis, vec, rbins, zbins, tbins)
        if self._data.shape[1:] != self._mesh.shape:
            raise ValueError("Incorrect data shape")
        elif self._error.shape[1:] != self._mesh.shape:
            raise ValueError("Incorrect error shape")

    @property
    def mesh(self):
        return self._mesh

    @property
    def particle(self):
        return self._particle

    @property
    def histories(self):
        """The number of histories in the run."""
        return self._histories

    def mean_flux(self):
        """Gets average flux.

        Returns
        -------
        ebins : np.array[float]
            Energy bin boundaries.
        flux : np.array[float]
            Average flux in each energy bin.
        """
        return self._ebins.copy(), np.mean(self._data, axis=(1, 2, 3))

    def get_spectrum(self, point):
        """Gets energy spectrum at the specified point.

        Parameters
        ----------
        point : arraylike[float]
            Point energy spectrum must be get at.

        Returns
        -------
        energies: ndarray[float]
            Energy bins for the spectrum at the point - group boundaries.
        flux : ndarray[float]
            Group flux at the point.
        err : ndarray[float]
            Relative errors for flux components.
        """
        index = self._mesh.voxel_index(point)
        if index is None:
            raise ValueError("Point {0} lies outside of the mesh.".format(point))
        return self.get_spectrum_by_index(index)

    def get_spectrum_by_index(self, index):
        """Gets energy spectrum in the specified voxel.

        Parameters
        ----------
        index : tuple[int]
            Indices of spatial mesh bins.

        Returns
        -------
        energies: ndarray[float]
            Energy bins for the spectrum at the point - group boundaries.
        flux : ndarray[float]
            Group flux at the point.
        err : ndarray[float]
            Relative errors for flux components.
        """
        i, j, k = index
        flux = self._data[:, i, j, k]
        err = self._error[:, i, j, k]
        return self._ebins, flux, err

    def get_slice(self, E="total", X=None, Y=None, Z=None, R=None, T=None):
        """Gets data in the specified slice. Only one spatial letter is allowed.

        Parameters
        ----------
        E : str or float
            Energy value of interest. It specifies energy bin. If 'total' - then data
            is summed across energy axis.
        X, Y, Z : float
            Spatial point which belongs to the slice plane. Other two dimensions are free.

        Returns
        -------
        x, y : ndarray[float]
            Centers of spatial bins in free directions.
        data : ndarray[float]
            Data
        err : ndarray[float]
            Relative errors for data.
        """
        if isinstance(self._mesh, RectMesh):
            axis, index, x, y = self._mesh.slice_axis_index(X=X, Y=Y, Z=Z)
        else:
            axis, index, x, y = self._mesh.slice_axis_index(R=R, Z=Z, T=T)

        data = self._data.take(
            index, axis=axis + 1
        )  # +1 because the first axis is for energy.
        err = self._error.take(index, axis=axis + 1)

        if E == "total":
            abs_err = (data * err) ** 2
            abs_tot_err = np.sqrt(np.sum(abs_err, axis=0))
            data = np.sum(data, axis=0)
            err = np.nan_to_num(abs_tot_err / data)
        else:
            if E <= self._ebins[0] or E > self._ebins[-1]:
                raise ValueError("Specified energy lies outside of energy bins.")
            i = np.searchsorted(self._ebins, E) - 1
            data = data.take(i, axis=0)
            err = err.take(i, axis=0)
        return x, y, data, err<|MERGE_RESOLUTION|>--- conflicted
+++ resolved
@@ -41,11 +41,7 @@
         if transform is not None:
             self.transform(
                 transform
-<<<<<<< HEAD
-            )  # TODO dvp: it's  wrong to apply transformation immediately
-=======
             )  # TODO dvp: it's  wrong to apply transormaiton immideately
->>>>>>> 21c8e500
 
     def __eq__(self, other):
         return self is other
