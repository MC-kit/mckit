name: Tests

on:
  push:
    branches:
      - "master"
      - "devel"
      - "main"
    paths:
      - "**.py"
      - "**.c"
      - "**.h"
      - "**.yaml"
      - "**.yml"
      - "**.toml"
      - "**/data/**"
      - ".github/constraints.txt"
      - "!adhoc/**"
      - "!tools/**"
  pull_request:
    branches:
      - "master"
      - "devel"
      - "main"
    paths:
      - "**.py"
      - "**.c"
      - "**.h"
      - "**.yaml"
      - "**.yml"
      - "**.toml"
      - "!adhoc/**"
      - "!tools/**"


concurrency:
  group: ci-tests-${{ github.ref }}-1
  cancel-in-progress: true

jobs:

  lint:
    runs-on: ubuntu-latest
    if: |
      !contains(github.event.head_commit.message, '[skip_ci]')
    steps:
      - name: Check out the repository
<<<<<<< HEAD
        uses: actions/checkout@v3.2.0
      - name: Checkout submodules
        run: |
          git submodule update --init --recursive --depth=1
=======
        uses: actions/checkout@v3.3.0

>>>>>>> 4242930c
      - name: Set up Python 3.11
        uses: actions/setup-python@v4.4.0
        with:
          python-version: '3.11'
      - name: Upgrade pip
        run: |
          pip install --constraint=.github/constraints.txt pip
          pip --version
      - name: Install Poetry
        run: |
          pip install --constraint=.github/constraints.txt poetry
          poetry --version
      - name: Install Nox
        run: |
          pip install --constraint=.github/constraints.txt nox
          nox --version
      - name: Run safety session
        run: |
          nox --force-color --session=safety
      - name: Run pre commit checks
        run: |
          nox --force-color --session=pre-commit

#      - name: Run mypy static type checks
#        run: |
#          nox --force-color --session=mypy

  docs:
    runs-on: ubuntu-latest
    needs: lint
    steps:
      - name: Check out the repository
        uses: actions/checkout@v3.3.0
      - name: Set up Python 3.11
        uses: actions/setup-python@v4.4.0
        with:
          python-version: '3.11'
      - name: Upgrade pip
        run: |
          pip install --constraint=.github/constraints.txt pip
          pip --version
      - name: Install Poetry
        run: |
          pip install --constraint=.github/constraints.txt poetry
          poetry --version
          poetry env info
      - name: Build mckit
        run: |
          poetry install --only main
          poetry build
      - name: Install Nox
        run: |
          pip install --constraint=.github/constraints.txt nox
          nox --version
      - name: Build documentation
        run: |
          nox --force-color --session=docs-build

  tests:
    name: "Python ${{ matrix.python-version }} on ${{ matrix.os }}"
    needs: lint
    runs-on: ${{ matrix.os }}
    strategy:
      fail-fast: false
      matrix:
        os: [ubuntu-latest, macos-latest, windows-latest]
        python-version: ['3.8', '3.9', '3.10', '3.11']
    steps:
      - name: Checkout repository
        uses: actions/checkout@v3.3.0
        with:
          fetch-depth: 1
      - name: Checkout submodules
        run: |
          git submodule update --init --recursive --depth=1
      - uses: actions/setup-python@v4.4.0
        with:
          python-version: ${{ matrix.python-version }}
          architecture: x64
      - name: Use frozen pip version
        run: |
          pip install --constraint=.github/constraints.txt pip virtualenv
          pip --version
      - name: Install Poetry
        run: |
          pip install --constraint=.github/constraints.txt poetry
          poetry --version
          poetry env info
      - name: Build mckit
        run: |
          poetry build
      - name: Install nox
        run: |
          pip install --constraint=.github/constraints.txt nox
          nox --version
      - name: Install poetry
        run: |
          pip install --constraint=.github/constraints.txt poetry
          poetry --version
      - name: Run nox tests
        run: nox  --force-color --session tests --python ${{ matrix.python-version }}
      - name: Upload coverage data
        uses: actions/upload-artifact@v3.1.1
        with:
          name: coverage-data
          path: ".coverage.*"

  coverage:
    runs-on: ubuntu-latest
    needs: tests
    steps:
      - name: Check out the repository
        uses: actions/checkout@v3.3.0

      - name: Set up Python 3.11
        uses: actions/setup-python@v4.4.0
        with:
          python-version: '3.11'

      - name: Use frozen pip version
        run: |
          pip install --constraint=.github/constraints.txt pip
          pip --version

      - name: Install Poetry
        run: |
          pip install --constraint=.github/constraints.txt poetry
          poetry --version

      - name: Install Nox
        run: |
          pip install --constraint=.github/constraints.txt nox
          nox --version

      - name: Download coverage data
        uses: actions/download-artifact@v3.0.1
        with:
          name: coverage-data

      - name: Combine coverage data and display human readable report
        run: |
          nox --force-color --session=coverage

      - name: Create coverage report
        run: |
          nox --force-color --session=coverage -- xml

      - name: Upload coverage report
        uses: codecov/codecov-action@v3.1.1<|MERGE_RESOLUTION|>--- conflicted
+++ resolved
@@ -45,34 +45,32 @@
       !contains(github.event.head_commit.message, '[skip_ci]')
     steps:
       - name: Check out the repository
-<<<<<<< HEAD
-        uses: actions/checkout@v3.2.0
-      - name: Checkout submodules
-        run: |
-          git submodule update --init --recursive --depth=1
-=======
-        uses: actions/checkout@v3.3.0
-
->>>>>>> 4242930c
+        uses: actions/checkout@v3.3.0
+
       - name: Set up Python 3.11
         uses: actions/setup-python@v4.4.0
         with:
           python-version: '3.11'
+
       - name: Upgrade pip
         run: |
           pip install --constraint=.github/constraints.txt pip
           pip --version
-      - name: Install Poetry
-        run: |
-          pip install --constraint=.github/constraints.txt poetry
-          poetry --version
+
+      - name: Install Poetry
+        run: |
+          pip install --constraint=.github/constraints.txt poetry
+          poetry --version
+
       - name: Install Nox
         run: |
           pip install --constraint=.github/constraints.txt nox
           nox --version
+
       - name: Run safety session
         run: |
           nox --force-color --session=safety
+
       - name: Run pre commit checks
         run: |
           nox --force-color --session=pre-commit
@@ -87,6 +85,11 @@
     steps:
       - name: Check out the repository
         uses: actions/checkout@v3.3.0
+        with:
+          fetch-depth: 1
+      - name: Checkout submodules
+        run: |
+          git submodule update --init --recursive --depth=1
       - name: Set up Python 3.11
         uses: actions/setup-python@v4.4.0
         with:
@@ -102,7 +105,7 @@
           poetry env info
       - name: Build mckit
         run: |
-          poetry install --only main
+          poetry install
           poetry build
       - name: Install Nox
         run: |
@@ -144,15 +147,12 @@
           poetry env info
       - name: Build mckit
         run: |
+          poetry install
           poetry build
       - name: Install nox
         run: |
           pip install --constraint=.github/constraints.txt nox
           nox --version
-      - name: Install poetry
-        run: |
-          pip install --constraint=.github/constraints.txt poetry
-          poetry --version
       - name: Run nox tests
         run: nox  --force-color --session tests --python ${{ matrix.python-version }}
       - name: Upload coverage data
