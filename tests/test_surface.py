--- conflicted
+++ resolved
@@ -230,7 +230,6 @@
         np.testing.assert_array_almost_equal(ans_surf._v, surf_tr._v)
         np.testing.assert_almost_equal(ans_surf._k, surf_tr._k)
 
-<<<<<<< HEAD
     surfs = [
         create_surface('PX', 5.0, name=1),                                 # 0
         create_surface('PX', 5.0 + 1.e-12, name=1),                        # 1
@@ -302,7 +301,7 @@
     def test_mcnp_repr(self, surface, answer):
         desc = surface.mcnp_repr()
         assert desc == answer
-=======
+
     @pytest.mark.parametrize('norm, offset, options', [
         ([0, 0, 1], -2, {}),
         ([1, 0, 0], -2, {'name': 3}),
@@ -317,7 +316,6 @@
         np.testing.assert_array_almost_equal(surf._v, surf_un._v)
         np.testing.assert_almost_equal(surf._k, surf_un._k)
         assert surf.options == surf_un.options
->>>>>>> 73519aae
 
 
 class TestSphere:
@@ -373,7 +371,6 @@
         np.testing.assert_array_almost_equal(ans_surf._center, surf_tr._center)
         np.testing.assert_almost_equal(ans_surf._radius, surf_tr._radius)
 
-<<<<<<< HEAD
     surfs = [
         create_surface('SO', 1.0, name=1),                                  # 0
         create_surface('SO', 1.0 + 5.e-13, name=1),                         # 1
@@ -436,7 +433,7 @@
     def test_mcnp_repr(self, surface, answer):
         desc = surface.mcnp_repr()
         assert desc == answer
-=======
+
     @pytest.mark.parametrize('center, radius, options', [
         ([1, 2, 3], 5, {}),
         ([1, 2, 3], 5, {'name': 2}),
@@ -451,7 +448,6 @@
         np.testing.assert_array_almost_equal(surf._center, surf_un._center)
         np.testing.assert_almost_equal(surf._radius, surf_un._radius)
         assert surf.options == surf_un.options
->>>>>>> 73519aae
 
 
 class TestCylinder:
@@ -509,7 +505,6 @@
         np.testing.assert_array_almost_equal(ans_surf._axis, surf_tr._axis)
         np.testing.assert_almost_equal(ans_surf._radius, surf_tr._radius)
 
-<<<<<<< HEAD
     surfs = [
         create_surface('CX', 1.0, name=1),                                  # 0
         create_surface('CX', 1.0 + 5.e-13, name=1),                         # 1
@@ -582,7 +577,7 @@
         print(surface.mcnp_repr())
         print("{0:.15e}".format(surface._pt[0]))
         assert desc == answer
-=======
+
     @pytest.mark.parametrize('point, axis, radius, options', [
         ([1, 2, 3], np.array([1, 2, 3]) / np.sqrt(14), 5, {}),
         ([1, 2, 3], np.array([1, 2, 3]) / np.sqrt(14), 5, {'name': 1}),
@@ -598,7 +593,6 @@
         np.testing.assert_array_almost_equal(surf._axis, surf_un._axis)
         np.testing.assert_almost_equal(surf._radius, surf_un._radius)
         assert surf.options == surf_un.options
->>>>>>> 73519aae
 
 
 class TestCone:
@@ -1085,7 +1079,8 @@
         np.testing.assert_array_almost_equal(ans_surf._m, surf_tr._m)
         np.testing.assert_array_almost_equal(ans_surf._v, surf_tr._v)
         np.testing.assert_almost_equal(ans_surf._k, surf_tr._k)
-<<<<<<< HEAD
+        assert ans_surf.options == surf_tr.options
+
 
     surfs = [
         GQuadratic(np.diag([1, 1, 1]), -2 * np.array([1, 1, 1]), 3, name=1),
@@ -1129,8 +1124,6 @@
     def test_mcnp_repr(self, surface, answer):
         desc = surface.mcnp_repr()
         assert desc == answer
-=======
-        assert ans_surf.options == surf_tr.options
 
     @pytest.mark.parametrize('m, v, k, options', [
         (np.diag([1, 2, 3]), [1, 2, 3], -4, {}),
@@ -1142,5 +1135,4 @@
             pickle.dump(surf, f, pickle.HIGHEST_PROTOCOL)
         with open('test.pic', 'br') as f:
             surf_un = pickle.load(f)
-        self.assert_gq(surf, surf_un)
->>>>>>> 73519aae
+        self.assert_gq(surf, surf_un)